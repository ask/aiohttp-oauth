--- conflicted
+++ resolved
@@ -7,11 +7,8 @@
         self._url = url
 
     def get_state_code(self, request):
-<<<<<<< HEAD
         return request.query.get('state', '')
-=======
-        return request.args.get('state', '')
->>>>>>> 84e9d901
+
 
     async def get_oauth_url(self, request, session, state):
         return self._url + '?state={}'.format(state)
