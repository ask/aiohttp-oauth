--- conflicted
+++ resolved
@@ -12,11 +12,7 @@
         self.approved_customers = approved_customers
 
     def get_state_code(self, request):
-<<<<<<< HEAD
         return request.query.get('state', '')
-=======
-        return request.args.get('state', '')
->>>>>>> 84e9d901
 
     async def get_oauth_url(self, request, session, state):
         gc = GoogleClient(
@@ -30,11 +26,8 @@
         return authorize_url
 
     async def handle_oauth_callback(self, request, session) -> dict:
-<<<<<<< HEAD
         params = request.query
-=======
-        params = request.args
->>>>>>> 84e9d901
+
 
         gc = GoogleClient(
             client_id=self._id,
